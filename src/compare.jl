--- conflicted
+++ resolved
@@ -14,7 +14,6 @@
 
 # Keywords
 
-<<<<<<< HEAD
   - `method=Stacking()`: the method to be used to weight the models
     (see [Yao2018](@citet) for details):
     + [`Stacking`](@ref): Stacking of predictive distributions. The default and recommended
@@ -24,12 +23,6 @@
       weighting, where the weights are stabilized using the Bayesian bootstrap.
     + [`PseudoBMA`](@ref): pseudo-Bayesian Model averaging using Akaike-type weighting
       (not recommended).
-  - `elpd_method=loo`: a method that computes an `AbstractELPDResult` from an argument in
-    `models`.
-=======
-  - `weights_method::AbstractModelWeightsMethod=Stacking()`: the method to be used to weight
-    the models. See [`model_weights`](@ref) for details
->>>>>>> de44c8ad
   - `sort::Bool=true`: Whether to sort models by decreasing ELPD.
 
 # Returns
@@ -82,24 +75,14 @@
 """
 function compare(
     inputs;
-<<<<<<< HEAD
     method::AbstractModelWeightsMethod=Stacking(),
-    elpd_method=loo,
-=======
-    weights_method::AbstractModelWeightsMethod=Stacking(),
->>>>>>> de44c8ad
     model_names=_indices(inputs),
     sort::Bool=true,
 )
     length(model_names) === length(inputs) ||
         throw(ArgumentError("Length of `model_names` must match length of `inputs`"))
-<<<<<<< HEAD
-    elpd_results = map(Base.Fix1(_maybe_elpd_results, elpd_method), inputs)
+    elpd_results = map(_maybe_loo, inputs)
     weights = model_weights(method, elpd_results)
-=======
-    elpd_results = map(_maybe_loo, inputs)
-    weights = model_weights(weights_method, elpd_results)
->>>>>>> de44c8ad
     perm = _sortperm(elpd_results; by=x -> elpd_estimates(x).elpd, rev=true)
     i_elpd_max = first(perm)
     elpd_max_i = elpd_estimates(elpd_results[i_elpd_max]; pointwise=true).elpd
