"""
    compare(models; kwargs...) -> ModelComparisonResult

Compare models based on their expected log pointwise predictive density (ELPD).

The ELPD is estimated by Pareto smoothed importance sampling leave-one-out cross-validation
(PSIS-LOO), the same method used by [`loo`](@ref). For more theory, see
[Spiegelhalter2002](@citet).

# Arguments

  - `models`: a `Tuple`, `NamedTuple`, or `AbstractVector` whose values are either
    [`AbstractELPDResult`](@ref) entries or any argument to [`loo`](@ref).

# Keywords

<<<<<<< HEAD
  - `weights_method::AbstractModelWeightsMethod=$(default_weights_method())()`: the method
    to be used to weight the models. See [`model_weights`](@ref) for details
  - `elpd_method=loo`: a method that computes an `AbstractELPDResult` from an argument in
    `models`.
=======
  - `weights_method::AbstractModelWeightsMethod=Stacking()`: the method to be used to weight
    the models. See [`model_weights`](@ref) for details
>>>>>>> 590051c2
  - `sort::Bool=true`: Whether to sort models by decreasing ELPD.

# Returns

  - [`ModelComparisonResult`](@ref): A container for the model comparison results. The
    fields contain a similar collection to `models`.

# Examples

<<<<<<< HEAD
Compare the centered and non centered models of the eight school problem using the defaults:
[`loo`](@ref) and [`$(default_weights_method())()`](@ref) weights. A custom `myloo` method
formates the inputs as expected by [`loo`](@ref).
=======
Compare the centered and non centered models of the eight school problem:
>>>>>>> 590051c2

```jldoctest compare; filter = [r"└.*", r"(\\d+\\.\\d{3})\\d*" => s"\\1"]
julia> using ArviZExampleData

julia> models = (
           centered=load_example_data("centered_eight"),
           non_centered=load_example_data("non_centered_eight"),
       );

julia> mc = compare(models)
┌ Warning: 1 parameters had Pareto shape values 0.7 < k ≤ 1. Resulting importance sampling estimates are likely to be unstable.
└ @ PSIS ~/.julia/packages/PSIS/...
ModelComparisonResult with Stacking weights
               rank  elpd  se_elpd  elpd_diff  se_elpd_diff  weight    p  se_p
 non_centered     1   -31      1.5       0            0.0       1.0  0.9  0.32
 centered         2   -31      1.4       0.03         0.061     0.0  0.9  0.33
julia> mc.weight |> pairs
pairs(::NamedTuple) with 2 entries:
  :non_centered => 1.0
  :centered     => 3.50546e-31
```

Compare the same models from pre-computed PSIS-LOO results and computing
[`BootstrappedPseudoBMA`](@ref) weights:

```jldoctest compare; setup = :(using Random; Random.seed!(23))
julia> elpd_results = mc.elpd_result;

julia> compare(elpd_results; weights_method=BootstrappedPseudoBMA())
ModelComparisonResult with BootstrappedPseudoBMA weights
               rank  elpd  se_elpd  elpd_diff  se_elpd_diff  weight    p  se_p
 non_centered     1   -31      1.5       0            0.0      0.51  0.9  0.32
 centered         2   -31      1.4       0.03         0.061    0.49  0.9  0.33
```

# References

- [Spiegelhalter2002](@cite) Spiegelhalter et al. J. R. Stat. Soc. B 64 (2002)
"""
function compare(
    inputs;
<<<<<<< HEAD
    weights_method::AbstractModelWeightsMethod=default_weights_method()(),
    elpd_method=loo,
=======
    weights_method::AbstractModelWeightsMethod=Stacking(),
>>>>>>> 590051c2
    model_names=_indices(inputs),
    sort::Bool=true,
)
    length(model_names) === length(inputs) ||
        throw(ArgumentError("Length of `model_names` must match length of `inputs`"))
    elpd_results = map(_maybe_loo, inputs)
    weights = model_weights(weights_method, elpd_results)
    perm = _sortperm(elpd_results; by=x -> elpd_estimates(x).elpd, rev=true)
    i_elpd_max = first(perm)
    elpd_max_i = elpd_estimates(elpd_results[i_elpd_max]; pointwise=true).elpd
    se_elpd_diff_and = map(elpd_results) do r
        elpd_diff_j = similar(elpd_max_i)
        # workaround for named dimension packages that check dimension names are exact, for
        # cases where dimension names differ
        map!(-, elpd_diff_j, elpd_max_i, elpd_estimates(r; pointwise=true).elpd)
        return _sum_and_se(elpd_diff_j)
    end
    elpd_diff = map(first, se_elpd_diff_and)
    se_elpd_diff = map(last, se_elpd_diff_and)
    rank = _assimilar(elpd_results, (1:length(elpd_results))[perm])
    result = ModelComparisonResult(
        model_names, rank, elpd_diff, se_elpd_diff, weights, elpd_results, weights_method
    )
    sort || return result
    return _permute(result, perm)
end

_maybe_loo(x::AbstractELPDResult; kwargs...) = x
_maybe_loo(x; kwargs...) = loo(x; kwargs...)

"""
    ModelComparisonResult

Result of model comparison using ELPD.

This struct implements the Tables and TableTraits interfaces.

Each field returns a collection of the corresponding entry for each model:
$(FIELDS)
"""
struct ModelComparisonResult{E,N,R,W,ER,M}
    "Names of the models, if provided."
    name::N
    "Ranks of the models (ordered by decreasing ELPD)"
    rank::R
    "ELPD of a model subtracted from the largest ELPD of any model"
    elpd_diff::E
    "Standard error of the ELPD difference"
    se_elpd_diff::E
    "Model weights computed with `weights_method`"
    weight::W
    """`AbstactELPDResult`s for each model, which can be used to access useful stats like
    ELPD estimates, pointwise estimates, and Pareto shape values for PSIS-LOO"""
    elpd_result::ER
    "Method used to compute model weights with [`model_weights`](@ref)"
    weights_method::M
end

#### custom tabular show methods

function Base.show(io::IO, mime::MIME"text/plain", r::ModelComparisonResult; kwargs...)
    return _show(io, mime, r; kwargs...)
end
function Base.show(io::IO, mime::MIME"text/html", r::ModelComparisonResult; kwargs...)
    return _show(io, mime, r; kwargs...)
end

function _show(io::IO, mime::MIME, r::ModelComparisonResult; kwargs...)
    row_labels = collect(r.name)
    cols = Tables.columnnames(r)[2:end]
    table = NamedTuple{cols}(Tables.columntable(r))

    weights_method_name = _typename(r.weights_method)
    weights = table.weight
    digits_weights = ceil(Int, -log10(maximum(weights))) + 1
    weight_formatter = PrettyTables.ft_printf(
        "%.$(digits_weights)f", findfirst(==(:weight), cols)
    )
    return _show_prettytable(
        io,
        mime,
        table;
        title="ModelComparisonResult with $(weights_method_name) weights",
        row_labels,
        extra_formatters=(weight_formatter,),
        kwargs...,
    )
end

function _permute(r::ModelComparisonResult, perm)
    return ModelComparisonResult(
        (_permute(getfield(r, k), perm) for k in fieldnames(typeof(r))[1:(end - 1)])...,
        r.weights_method,
    )
end

#### Tables interface as column table

Tables.istable(::Type{<:ModelComparisonResult}) = true
Tables.columnaccess(::Type{<:ModelComparisonResult}) = true
Tables.columns(r::ModelComparisonResult) = r
function Tables.columnnames(::ModelComparisonResult)
    return (:name, :rank, :elpd, :se_elpd, :elpd_diff, :se_elpd_diff, :weight, :p, :se_p)
end
function Tables.getcolumn(r::ModelComparisonResult, i::Int)
    return Tables.getcolumn(r, Tables.columnnames(r)[i])
end
function Tables.getcolumn(r::ModelComparisonResult, nm::Symbol)
    nm ∈ fieldnames(typeof(r)) && return getfield(r, nm)
    if nm ∈ (:elpd, :se_elpd, :p, :se_p)
        return map(e -> getproperty(elpd_estimates(e), nm), r.elpd_result)
    end
    throw(ArgumentError("Unrecognized column name $nm"))
end
Tables.rowaccess(::Type{<:ModelComparisonResult}) = true
Tables.rows(r::ModelComparisonResult) = Tables.rows(Tables.columntable(r))

IteratorInterfaceExtensions.isiterable(::ModelComparisonResult) = true
function IteratorInterfaceExtensions.getiterator(r::ModelComparisonResult)
    return Tables.datavaluerows(Tables.columntable(r))
end

TableTraits.isiterabletable(::ModelComparisonResult) = true<|MERGE_RESOLUTION|>--- conflicted
+++ resolved
@@ -14,15 +14,8 @@
 
 # Keywords
 
-<<<<<<< HEAD
   - `weights_method::AbstractModelWeightsMethod=$(default_weights_method())()`: the method
     to be used to weight the models. See [`model_weights`](@ref) for details
-  - `elpd_method=loo`: a method that computes an `AbstractELPDResult` from an argument in
-    `models`.
-=======
-  - `weights_method::AbstractModelWeightsMethod=Stacking()`: the method to be used to weight
-    the models. See [`model_weights`](@ref) for details
->>>>>>> 590051c2
   - `sort::Bool=true`: Whether to sort models by decreasing ELPD.
 
 # Returns
@@ -32,13 +25,7 @@
 
 # Examples
 
-<<<<<<< HEAD
-Compare the centered and non centered models of the eight school problem using the defaults:
-[`loo`](@ref) and [`$(default_weights_method())()`](@ref) weights. A custom `myloo` method
-formates the inputs as expected by [`loo`](@ref).
-=======
 Compare the centered and non centered models of the eight school problem:
->>>>>>> 590051c2
 
 ```jldoctest compare; filter = [r"└.*", r"(\\d+\\.\\d{3})\\d*" => s"\\1"]
 julia> using ArviZExampleData
@@ -80,12 +67,7 @@
 """
 function compare(
     inputs;
-<<<<<<< HEAD
     weights_method::AbstractModelWeightsMethod=default_weights_method()(),
-    elpd_method=loo,
-=======
-    weights_method::AbstractModelWeightsMethod=Stacking(),
->>>>>>> 590051c2
     model_names=_indices(inputs),
     sort::Bool=true,
 )
