module PosteriorStats

using Distributions: Distributions
using DocStringExtensions: FIELDS, FUNCTIONNAME, TYPEDEF, TYPEDFIELDS, SIGNATURES
using FFTW: FFTW
using IrrationalConstants: sqrthalfπ, sqrtπ, sqrt2, logπ, log2π
using IteratorInterfaceExtensions: IteratorInterfaceExtensions
using KernelDensity: KernelDensity
using LinearAlgebra: LinearAlgebra, mul!, norm, normalize
using LogExpFunctions: LogExpFunctions
using Markdown: @doc_str
using MCMCDiagnosticTools: MCMCDiagnosticTools
using Optim: Optim
using OrderedCollections: OrderedCollections
using PrettyTables: PrettyTables
using Printf: Printf
using PDMats: PDMats
using PSIS: PSIS, PSISResult, psis, psis!
using Random: Random
using Roots: Roots
using Setfield: Setfield
using SpecialFunctions: SpecialFunctions
using Statistics: Statistics
using StatsBase: StatsBase
using Tables: Tables
using TableTraits: TableTraits

using IntervalSets

# PSIS
export PSIS, PSISResult, psis, psis!

# LOO-CV
<<<<<<< HEAD
export AbstractELPDResult, PSISLOOResult, WAICResult
export elpd_estimates, loo, waic
=======
export AbstractELPDResult, PSISLOOResult
export elpd_estimates, information_criterion, loo
>>>>>>> de44c8ad

# Model weighting and comparison
export BootstrappedPseudoBMA, PseudoBMA, Stacking
export ModelComparisonResult, compare

# Summary statistics
export SummaryStats, summarize
export default_summary_stats

# Credible intervals
export eti, eti!, hdi, hdi!

# Others
export loo_pit, r2_score

<<<<<<< HEAD
const DEFAULT_CI_PROB = 0.94
=======
const DEFAULT_CI_PROB = 0.89
const INFORMATION_CRITERION_SCALES = (deviance=-2, log=1, negative_log=-1)
>>>>>>> de44c8ad

include("utils.jl")
include("show_prettytable.jl")
include("density_estimation.jl")
include("kde.jl")
include("eti.jl")
include("hdi.jl")
include("elpdresult.jl")
include("pointwise_loglikelihoods.jl")
include("loo.jl")
include("model_weights.jl")
include("compare.jl")
include("loo_pit.jl")
include("r2_score.jl")
include("summarize.jl")

end  # module<|MERGE_RESOLUTION|>--- conflicted
+++ resolved
@@ -31,13 +31,8 @@
 export PSIS, PSISResult, psis, psis!
 
 # LOO-CV
-<<<<<<< HEAD
-export AbstractELPDResult, PSISLOOResult, WAICResult
-export elpd_estimates, loo, waic
-=======
 export AbstractELPDResult, PSISLOOResult
-export elpd_estimates, information_criterion, loo
->>>>>>> de44c8ad
+export elpd_estimates, loo
 
 # Model weighting and comparison
 export BootstrappedPseudoBMA, PseudoBMA, Stacking
@@ -53,12 +48,7 @@
 # Others
 export loo_pit, r2_score
 
-<<<<<<< HEAD
-const DEFAULT_CI_PROB = 0.94
-=======
 const DEFAULT_CI_PROB = 0.89
-const INFORMATION_CRITERION_SCALES = (deviance=-2, log=1, negative_log=-1)
->>>>>>> de44c8ad
 
 include("utils.jl")
 include("show_prettytable.jl")
