--- conflicted
+++ resolved
@@ -18,18 +18,10 @@
       fail-fast: false
       matrix:
         version:
-<<<<<<< HEAD
-          - "1"
-          - "1.8"
-          - "1.10"
-          - "1.11"
-          - "pre"
-=======
           - 'min'
           - 'lts'
           - '1'
           - 'pre'
->>>>>>> 616b8605
         os:
           - ubuntu-latest
         arch:
